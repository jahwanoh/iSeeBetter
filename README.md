# iSeeBetter: A Novel Approach to Video Super-Resolution using Recurrent-Generative Back-Projection Networks

Project for Stanford CS230: Deep Learning

```Python3 | PyTorch | GANs | CNNs | ResNets | RNNs```

## Required Packages

```
torch==1.3.0.post2
pytorch-ssim==0.1
numpy==1.16.4
scikit-image==0.15.0
tqdm==4.37.0
```

Also needed is [Pyflow](https://github.com/pathak22/pyflow) which is a Python wrapper for [Ce Liu's C++ implementation](https://people.csail.mit.edu/celiu/OpticalFlow/) of Coarse2Fine Optical Flow.
Pyflow binaries have been built for Ubuntu and macOS and are available in the repository.
If you need to rebuild Pyflow, follow the instructions on the [Pyflow Git](https://github.com/pathak22/pyflow) and do a ```cp pyflow*.so ..``` once you have built a shared object file on your target machine.

To load,
```pip3 install -r requirements.txt```

## Overview

Recently, learning-based models have enhanced the performance of Single-Image Super-Resolution (SISR). However, applying SISR successively to each video frame leads to lack of temporal consistency. On the other hand, VSR models based on convolutional neural networks outperform traditional approaches in terms of image quality metrics such as Peak Signal to Noise Ratio (PSNR) and Structural SIMilarity (SSIM). While optimizing mean squared reconstruction error during training improves PSNR and SSIM, these metrics may not capture fine details in the image leading to misrepresentation of perceptual quality. We propose an Adaptive Frame Recurrent Video Super Resolution (AFRVSR) scheme that seeks to improve temporal consistency by utilizing information multiple similar adjacent frames (both future LR frames and previous SR estimates), in addition to the current frame. Further, to improve the “naturality” associated with the reconstructed image while eliminating artifacts seen with traditional algorithms, we combine the output of the AFRVSR algorithm with a Super-Resolution Generative Adversarial Network (SRGAN). The proposed idea thus not only considers spatial information in the current frame but also temporal information in the adjacent frames thereby offering superior reconstruction fidelity. Once our implementation is complete, we plan to show results on publicly available datasets that demonstrate that the proposed algorithms surpass current state-of-the-art performance in both accuracy and efficiency. 
 
![adjacent frame similarity](https://github.com/amanchadha/iSeeBetter/blob/master/images/iSeeBetter_AFS.jpg)
<<<<<<< HEAD
<div style="text-align:center">Figure 1: Adjacent frame similarity</div>
 
![network arch](https://github.com/amanchadha/iSeeBetter/blob/master/images/iSeeBetter_NNArch.jpg)
<center>Figure 2: Network architecture</center>
=======
<p align="center">Figure 1: Adjacent frame similarity</p>
 
![network arch](https://github.com/amanchadha/iSeeBetter/blob/master/images/iSeeBetter_NNArch.jpg)
<p align="center">Figure 2: Network architecture</p>
>>>>>>> c979bb1a

# Model Architecture

iSeeBetter uses RBPN and SRGAN as the generator and discriminator respectively. RBPN has two approaches. The horizontal flow (marked with blue arrows) enlarges LR(t) using SISR, as shown in Figure 4. The vertical flow (marked with red arrows) is based on MISR which is shown in Figure 3, and computes the residual features from a pair of LR(t) to neighbor frames (LR(t-1), ..., LR(t-n)) and the pre-computed dense motion flow maps (F(t-1), ..., F(t-n)). At each projection step, RBPN observes the missing details from LR(t) and extracts the residual features from each neighboring frame to recover those details. SISR and MISR thus extract missing details from different sources. Within the projection models, RBPN utilizes a recurrent encoder-decoder mechanism for incorporating details extracted in SISR and MISR paths through back-projection.

![ResNet_MISR](https://github.com/amanchadha/iSeeBetter/blob/master/images/ResNet_MISR.jpg)
<p align="center">Figure 3: ResNet architecture for MISR that is composed of three tiles of five blocks where each block consists of two convolutional layers with 3 × 3 kernels, stride of 1 and padding of 1. The network uses Parametric ReLUs for its activations.</p>

![DBPN_SISR](https://github.com/amanchadha/iSeeBetter/blob/master/images/DBPN_SISR.png)
<p align="center">Figure 4: DBPN architecture for SISR, where we perform up-down-up sampling using 8 × 8 kernels with stride of 4, padding of 2. Similar to the ResNet architecture above, the DBPN network also uses Parametric ReLUs as its activation functions.</p>

![Disc](https://github.com/amanchadha/iSeeBetter/blob/master/images/Disc.jpg)
<p align="center">Figure 5: Discriminator Architecture from SRGAN (16). The discriminator uses Leaky ReLUs for computing its activations.</p>

## Dataset

To train iSeeBetter, we amalgamated diverse datasets with differing video lengths, resolutions, motion sequences and number of clips. Table 1 presents a summary of the datasets used. When training our model, we generated the corresponding LR frame for each HR input frame by performing 4$\times$ down-sampling using bicubic interpolation. We also applied data augmentation techniques such as rotation, flipping and random cropping. To extend our dataset further, we wrote scripts to collect additional data from YouTube, bringing our dataset total to about 170,000 clips which were shuffled for training and testing. Our training/validation/test split was 80\%/10\%/10%.

![results](https://github.com/amanchadha/iSeeBetter/blob/master/images/Dataset.jpg)
<p align="center">Table 1. Datasets used for training and evaluation</p>

## Results

We compared iSeeBetter with six state-of-the-art VSR algorithms: DDBPN \cite{haris2018deep}, B$_{\text{123}}$ + T \cite{liu2017robust}, DRDVSR \cite{tao2017detail}, FRVSR \cite{sajjadi2018frame}, VSR-DUF \cite{jo2018deep} and RBPN/6-PF \cite{haris2019recurrent}.

![results1](https://github.com/amanchadha/iSeeBetter/blob/master/images/Res1.jpg)
<p align="center">Table 2. PSNR/SSIM evaluation of state-of-the-art VSR algorithms using Vid4 for 4×. Bold numbers indicate best performance.</p>

![results2](https://github.com/amanchadha/iSeeBetter/blob/master/images/Res2.jpg)
<p align="center">Table 3. Visually inspecting examples from Vid4, SPMCS and Vimeo-90k comparing RBPN and iSeeBetter. We chose VSR-DUF for comparison because it was the state-of-the-art at the time of publication. Top row: fine-grained textual features that help with readability; middle row: intricate high-frequency image details; bottom row: camera panning motion.</p>

![results3](https://github.com/amanchadha/iSeeBetter/blob/master/images/Res3.jpg)
<p align="center">Table 4. PSNR/SSIM evaluation of state-of-the-art VSR algorithms using Vimeo90K for 4×. Bold numbers indicate best performance.</p>

## Pretrained Model
Model trained for N epochs included under ```weights/```

## Usage

### Training 

Train the model using (takes roughly 1.5 hours per epoch with a batch size of 2 on an NVIDIA Tesla V100):

```python iSeeBetterTrain.py```

### Testing

To use the pre-trained model and test on a random video from within the dataset:

```python iSeeBetterTest.py```

## Acknowledgements

Credits:
- [SRGAN Implementation](https://github.com/leftthomas/SRGAN) by LeftThomas.
- We used [RBPN-PyTorch](https://github.com/alterzero/RBPN-PyTorch) as a baseline for our Generator implementation.

## Citation
Cite the work as:
```
<<<<<<< HEAD
WIP
=======
Publication WIP
>>>>>>> c979bb1a
```<|MERGE_RESOLUTION|>--- conflicted
+++ resolved
@@ -3,6 +3,8 @@
 Project for Stanford CS230: Deep Learning
 
 ```Python3 | PyTorch | GANs | CNNs | ResNets | RNNs```
+
+![iSeeBetter_Poster](https://github.com/amanchadha/iSeeBetter/blob/master/AmanChadha_CS230_Poster.jpg)
 
 ## Required Packages
 
@@ -15,7 +17,7 @@
 ```
 
 Also needed is [Pyflow](https://github.com/pathak22/pyflow) which is a Python wrapper for [Ce Liu's C++ implementation](https://people.csail.mit.edu/celiu/OpticalFlow/) of Coarse2Fine Optical Flow.
-Pyflow binaries have been built for Ubuntu and macOS and are available in the repository.
+Pyflow binaries have been built for ubuntu and macOS and are available in the repository.
 If you need to rebuild Pyflow, follow the instructions on the [Pyflow Git](https://github.com/pathak22/pyflow) and do a ```cp pyflow*.so ..``` once you have built a shared object file on your target machine.
 
 To load,
@@ -26,17 +28,10 @@
 Recently, learning-based models have enhanced the performance of Single-Image Super-Resolution (SISR). However, applying SISR successively to each video frame leads to lack of temporal consistency. On the other hand, VSR models based on convolutional neural networks outperform traditional approaches in terms of image quality metrics such as Peak Signal to Noise Ratio (PSNR) and Structural SIMilarity (SSIM). While optimizing mean squared reconstruction error during training improves PSNR and SSIM, these metrics may not capture fine details in the image leading to misrepresentation of perceptual quality. We propose an Adaptive Frame Recurrent Video Super Resolution (AFRVSR) scheme that seeks to improve temporal consistency by utilizing information multiple similar adjacent frames (both future LR frames and previous SR estimates), in addition to the current frame. Further, to improve the “naturality” associated with the reconstructed image while eliminating artifacts seen with traditional algorithms, we combine the output of the AFRVSR algorithm with a Super-Resolution Generative Adversarial Network (SRGAN). The proposed idea thus not only considers spatial information in the current frame but also temporal information in the adjacent frames thereby offering superior reconstruction fidelity. Once our implementation is complete, we plan to show results on publicly available datasets that demonstrate that the proposed algorithms surpass current state-of-the-art performance in both accuracy and efficiency. 
  
 ![adjacent frame similarity](https://github.com/amanchadha/iSeeBetter/blob/master/images/iSeeBetter_AFS.jpg)
-<<<<<<< HEAD
-<div style="text-align:center">Figure 1: Adjacent frame similarity</div>
- 
-![network arch](https://github.com/amanchadha/iSeeBetter/blob/master/images/iSeeBetter_NNArch.jpg)
-<center>Figure 2: Network architecture</center>
-=======
 <p align="center">Figure 1: Adjacent frame similarity</p>
  
 ![network arch](https://github.com/amanchadha/iSeeBetter/blob/master/images/iSeeBetter_NNArch.jpg)
 <p align="center">Figure 2: Network architecture</p>
->>>>>>> c979bb1a
 
 # Model Architecture
 
@@ -97,9 +92,5 @@
 ## Citation
 Cite the work as:
 ```
-<<<<<<< HEAD
-WIP
-=======
 Publication WIP
->>>>>>> c979bb1a
 ```